name: SonarCloud Analysis

on:
  push:
    branches: [main]
  pull_request:
    types: [opened, synchronize, reopened]
    branches: [main]
  workflow_dispatch:  # Allow manual triggers

jobs:
  sonarcloud:
    name: SonarCloud Code Quality Analysis
    runs-on: ubuntu-latest

    steps:
      - name: Checkout code
        uses: actions/checkout@v5
        with:
          fetch-depth: 0  # Shallow clones should be disabled for better analysis

      - name: Set up Python
        uses: actions/setup-python@v6
        with:
          python-version: '3.12'
          cache: 'pip'
          cache-dependency-path: 'requirements.txt'

      - name: Install dependencies
        run: |
          python -m pip install --upgrade pip
          pip install pytest>=7.4.0 pytest-cov>=4.1.0
          if [ -f requirements.txt ]; then
            pip install --use-deprecated=legacy-resolver -r requirements.txt
          fi
          if [ -f requirements-dev.txt ]; then
            pip install -r requirements-dev.txt
          fi
          # Install package in editable mode if pyproject.toml exists
          if [ -f pyproject.toml ]; then
            pip install -e .
          fi

      - name: Setup Pub/Sub Emulator
        run: |
          # Start Pub/Sub emulator using official Docker image
          docker run -d --name pubsub-emulator -p 8085:8085 \
            gcr.io/google.com/cloudsdktool/google-cloud-cli:emulators \
            gcloud beta emulators pubsub start --host-port=0.0.0.0:8085

          # Wait for emulator to be ready
          echo "Waiting for Pub/Sub emulator to start..."
          sleep 5

          # Create topics and subscriptions (set emulator host)
          export PUBSUB_EMULATOR_HOST=localhost:8085
          python scripts/create_pubsub_topics.py || echo "Topics creation script not found or failed"

      - name: Run tests with coverage
        env:
<<<<<<< HEAD
=======
          PUBSUB_EMULATOR_HOST: localhost:8085
>>>>>>> 1b5925e4
          GEMINI_API_KEY: ${{ secrets.GEMINI_API_KEY }}
        run: |
          # Check if tests exist before running
          if find tests/ -name "test_*.py" -type f 2>/dev/null | grep -q .; then
            pytest tests/ \
              --cov=services \
              --cov-report=xml \
              --cov-report=term \
              -v || true  # Don't fail if tests don't pass yet
          else
            echo "No tests found, skipping coverage"
            # Create empty coverage file for SonarCloud
            echo '<?xml version="1.0" ?><coverage version="1.0"></coverage>' > coverage.xml
          fi

      - name: SonarCloud Scan
        uses: SonarSource/sonarcloud-github-action@ba3875ecf642b2129de2b589510c81a8b53dbf4e # master as of 2025-10-29
        env:
          GITHUB_TOKEN: ${{ secrets.GITHUB_TOKEN }}  # Needed to get PR information
          SONAR_TOKEN: ${{ secrets.SONAR_TOKEN }}
        with:
          args: >
            -Dsonar.organization=adamkwhite
            -Dsonar.projectKey=adamkwhite_transplant-gcp

      - name: SonarCloud Quality Gate Check
        uses: SonarSource/sonarqube-quality-gate-action@95b1cc6c02a15c8ecc00c07b1c2a75ed61a14055 # master as of 2025-10-29
        timeout-minutes: 5
        env:
          SONAR_TOKEN: ${{ secrets.SONAR_TOKEN }}
        continue-on-error: true  # Don't fail build on quality gate failure initially<|MERGE_RESOLUTION|>--- conflicted
+++ resolved
@@ -36,10 +36,6 @@
           if [ -f requirements-dev.txt ]; then
             pip install -r requirements-dev.txt
           fi
-          # Install package in editable mode if pyproject.toml exists
-          if [ -f pyproject.toml ]; then
-            pip install -e .
-          fi
 
       - name: Setup Pub/Sub Emulator
         run: |
@@ -58,10 +54,7 @@
 
       - name: Run tests with coverage
         env:
-<<<<<<< HEAD
-=======
           PUBSUB_EMULATOR_HOST: localhost:8085
->>>>>>> 1b5925e4
           GEMINI_API_KEY: ${{ secrets.GEMINI_API_KEY }}
         run: |
           # Check if tests exist before running
